--- conflicted
+++ resolved
@@ -150,11 +150,6 @@
             print 'B: index =', repr(index)
             with self.index_context(index - 1):
                 library.MagickAddImage(self.image.wand, image.wand)
-<<<<<<< HEAD
-=======
-        instances = self.instances
-        print '1: self.instances =', repr(instances)
->>>>>>> 8b8f5663
         if index < len(instances):  # reallocate
             for instance in instances[index:]:
                 if instance is not None:
